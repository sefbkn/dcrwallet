/*
 * Copyright (c) 2013-2015 The btcsuite developers
 * Copyright (c) 2015 The Decred developers
 *
 * Permission to use, copy, modify, and distribute this software for any
 * purpose with or without fee is hereby granted, provided that the above
 * copyright notice and this permission notice appear in all copies.
 *
 * THE SOFTWARE IS PROVIDED "AS IS" AND THE AUTHOR DISCLAIMS ALL WARRANTIES
 * WITH REGARD TO THIS SOFTWARE INCLUDING ALL IMPLIED WARRANTIES OF
 * MERCHANTABILITY AND FITNESS. IN NO EVENT SHALL THE AUTHOR BE LIABLE FOR
 * ANY SPECIAL, DIRECT, INDIRECT, OR CONSEQUENTIAL DAMAGES OR ANY DAMAGES
 * WHATSOEVER RESULTING FROM LOSS OF USE, DATA OR PROFITS, WHETHER IN AN
 * ACTION OF CONTRACT, NEGLIGENCE OR OTHER TORTIOUS ACTION, ARISING OUT OF
 * OR IN CONNECTION WITH THE USE OR PERFORMANCE OF THIS SOFTWARE.
 */

package wallet

import (
	"fmt"

	"github.com/decred/dcrd/blockchain/stake"
	"github.com/decred/dcrd/chaincfg/chainhash"
	"github.com/decred/dcrd/txscript"
	"github.com/decred/dcrutil"
	"github.com/decred/dcrwallet/chain"
	"github.com/decred/dcrwallet/waddrmgr"
	"github.com/decred/dcrwallet/wtxmgr"
)

type TicketsNotification struct {
	blockHash   *chainhash.Hash
	blockHeight int64
	tickets     []*chainhash.Hash
}

func (w *Wallet) handleChainNotifications() {
	chainClient, err := w.requireChainClient()
	if err != nil {
		log.Errorf("handleChainNotifications called without RPC client")
		w.wg.Done()
		return
	}

	sync := func(w *Wallet) {
		// At the moment there is no recourse if the rescan fails for
		// some reason, however, the wallet will not be marked synced
		// and many methods will error early since the wallet is known
		// to be out of date.
		err := w.syncWithChain()
		if err != nil && !w.ShuttingDown() {
			log.Warnf("Unable to synchronize wallet to chain: %v", err)
		}

		// Spin up the address pools.
		err = w.internalPool.initialize(waddrmgr.InternalBranch, w)
		if err != nil {
			log.Errorf("Failed to start the default internal branch address "+
				"pool: %v", err)
		}
		err = w.externalPool.initialize(waddrmgr.ExternalBranch, w)
		if err != nil {
			log.Errorf("Failed to start the default external branch address "+
				"pool: %v", err)
		}
	}

	for n := range chainClient.Notifications() {
		var err error
		strErrType := ""

		switch n := n.(type) {
		case chain.ClientConnected:
			go sync(w)
		case chain.BlockConnected:
			w.connectBlock(wtxmgr.BlockMeta(n))
		case chain.BlockDisconnected:
			err = w.disconnectBlock(wtxmgr.BlockMeta(n))
		case chain.Reorganization:
			w.handleReorganizing(n.OldHash, n.OldHeight, n.NewHash, n.NewHeight)
		case chain.StakeDifficulty:
			err = w.handleStakeDifficulty(n.BlockHash, n.BlockHeight, n.StakeDiff)
			strErrType = "StakeDifficulty"
		case chain.RelevantTx:
			err = w.addRelevantTx(n.TxRecord, n.Block)

		// The following are handled by the wallet's rescan
		// goroutines, so just pass them there.
		case *chain.RescanProgress, *chain.RescanFinished:
			w.rescanNotifications <- n
		}
		if err != nil {
			log.Errorf("Cannot handle chain server "+
				"notification %v: %v", strErrType, err)
		}
	}
	w.wg.Done()
}

// handleTicketPurchases autopurchases stake tickets for the wallet
// if stake mining is enabled.
func (w *Wallet) handleTicketPurchases() {
	purchased := 0
	attempts := 0
	maxTickets := int(w.chainParams.MaxFreshStakePerBlock)
	maxAttempts := 20 // Sane-ish?

	sdiff := dcrutil.Amount(w.GetStakeDifficulty().StakeDifficulty)
	maxToPay := w.GetTicketMaxPrice()
	if sdiff > maxToPay {
		return
	}

ticketPurchaseLoop:
	for {
		if purchased >= maxTickets {
			break
		}

		if attempts >= maxAttempts {
			break
		}

		// eligible may also be the tx hash as a string; however, for the
		// too many inputs error, the list of eligible Credits from
		// wtxmgr is instead returned. We can use this to compress the
		// amount to the ticket price, thus avoiding more costly db
		// lookups.
		eligible, err := w.CreatePurchaseTicket(w.BalanceToMaintain, -1,
			0, nil)
		if err != nil {
			switch {
			case err == ErrSStxNotEnoughFunds:
				break ticketPurchaseLoop
			case err == ErrSStxInputOverflow:
				switch v := eligible.(type) {
				case string:
					log.Errorf("Was given a string instead of eligible credits!")
					continue
				case []wtxmgr.Credit:
					err := w.compressEligible(v)
					if err != nil {
						log.Errorf("Failed to compress outputs: %v", err.Error())
					}
					attempts++
					continue
				}
			case waddrmgr.IsError(err, waddrmgr.ErrLocked):
				log.Warnf("Ticket purchase for stake mining is enabled, " +
					"but tickets could not be purchased because the " +
					"wallet is currently locked!")
				break ticketPurchaseLoop
			case err == ErrTicketPriceNotSet:
				// TODO make this trigger a request to the daemon
				// through chainsvr to get the latest ticket price.
				// The current behaviour simply waits for a block
				// to be connected to get the stake difficulty.
				// Probably need a retrigger for the ntfn like
				// "rebroadcaststakediff"
				log.Warnf("Ticket prices not yet established because the " +
					"client was recently connected; aborting ticket purchase " +
					"attempts")
				break ticketPurchaseLoop
			case err == ErrClientPurchaseTicket:
				log.Warnf("A chainSvr error was returned attempting to " +
					"purchase a ticket; ticket purchases aborted.")
				break ticketPurchaseLoop
			default:
				log.Errorf("PurchaseTicket error returned: %v", err)
			}
		} else {
			purchased++
		}

		attempts++
	}
}

// connectBlock handles a chain server notification by marking a wallet
// that's currently in-sync with the chain server as being synced up to
// the passed block.
func (w *Wallet) connectBlock(b wtxmgr.BlockMeta) {
	bs := waddrmgr.BlockStamp{
		Height: b.Height,
		Hash:   b.Hash,
	}
	if err := w.Manager.SetSyncedTo(&bs); err != nil {
		log.Errorf("Failed to update address manager sync state in "+
			"connect block for hash %v (height %d): %v", b.Hash,
			b.Height, err)
	}
<<<<<<< HEAD
	w.notifyConnectedBlock(b)
	log.Infof("Connecting block %v, height %v", bs.Hash, bs.Height)

	w.notifyBalances(bs.Height, wtxmgr.BFBalanceSpendable)

	isReorganizing, topHash := w.chainSvr.GetReorganizing()

	// If we've made it to the height where the reorganization is finished,
	// revert our reorganization state.
	if isReorganizing {
		if bs.Hash.IsEqual(&topHash) {
			log.Infof("Wallet reorganization to block %v complete",
				topHash)
			w.chainSvr.SetReorganizingState(false, chainhash.Hash{})
		}
	}

	if bs.Height >= int32(w.chainParams.CoinbaseMaturity) &&
		w.StakeMiningEnabled &&
		!isReorganizing {
		w.handleTicketPurchases()
	}

	// Insert the block if we haven't already through a relevant tx.
	err := w.TxStore.InsertBlock(&b)
	if err != nil {
		log.Errorf("Couldn't insert block %v into database: %v",
			b.Hash, err)
	}

	// Rollback testing for simulation network, if enabled.
	if b.Height < rollbackTestHeight && w.rollbackTesting {
		dbd, err := w.TxStore.DatabaseDump(b.Height, nil)
		if err != nil {
			panicStr := fmt.Sprintf("Failed to dump database at connection "+
				"of block %v (height %v): %v",
				b.Hash,
				b.Height,
				err.Error())
			panic(panicStr)
		}

		if dbd.OneConfBalance != dbd.OneConfCalcBalance {
			log.Warnf("Balance calculations incongruent. The spendable "+
				"balance was %v, but the recalculated spendable balance "+
				"was %v",
				dbd.OneConfBalance,
				dbd.OneConfCalcBalance)
		}

		w.rollbackBlockDB[uint32(b.Height)] = dbd
	}

	// We've reached the height to begin the rollback testing from.
	if b.Height == rollbackTestHeight && w.rollbackTesting {
		log.Infof("Height for rollback testing reached, beginning " +
			"database evaluations.")
		finalHeight := rollbackTestHeight - rollbackTestDepth
		for i := rollbackTestHeight; i >= finalHeight; i-- {
			err := w.TxStore.Rollback(int32(i))
			if err != nil {
				log.Errorf("Error rolling back block at height %v: %v",
					i, err)
			}

			rolledbackDb, err := w.TxStore.DatabaseDump(int32(i-1),
				w.rollbackBlockDB[uint32(i-1)].BucketUnminedInputs)
			if err != nil {
				panicStr := fmt.Sprintf("Failed to dump database at "+
					"disconnection of block height %v: %v",
					i,
					err.Error())
				panic(panicStr)
			}
			is, errStr := w.rollbackBlockDB[uint32(i-1)].Equals(rolledbackDb,
				true)
			if !is {
				log.Errorf("Database incongruencies detected after rolling "+
					"back to block %v!\n"+
					"%v",
					i-1,
					errStr)
			} else {
				log.Infof("Rollback to height %v proceeded without error.",
					i-1)
			}
		}

		w.Stop()
	}

	// Prune all expired transactions and all stake tickets that no longer
	// meet the minimum stake difficulty.
	stakeDifficultyInfo := w.GetStakeDifficulty()
	err = w.TxStore.PruneUnconfirmed(bs.Height,
		stakeDifficultyInfo.StakeDifficulty)
	if err != nil {
		log.Errorf("Failed to prune unconfirmed transactions when "+
			"connecting block height %v: %v", bs.Height, err.Error())
	}
=======

	// Notify interested clients of the connected block.
	w.NtfnServer.notifyAttachedBlock(&b)

	// Legacy JSON-RPC notifications
	w.notifyConnectedBlock(b)
	w.notifyBalances(b.Height)
>>>>>>> 620a3c64
}

// disconnectBlock handles a chain server reorganize by rolling back all
// block history from the reorged block for a wallet in-sync with the chain
// server.
func (w *Wallet) disconnectBlock(b wtxmgr.BlockMeta) error {
	if !w.ChainSynced() {
		return nil
	}
	bs := waddrmgr.BlockStamp{
		Height: b.Height,
		Hash:   b.Hash,
	}
	log.Infof("Disconnecting block %v, height %v", bs.Hash, bs.Height)

	// Disconnect the last seen block from the manager if it matches the
	// removed block.
	iter := w.Manager.NewIterateRecentBlocks()
	if iter != nil && iter.BlockStamp().Hash == b.Hash {
		if iter.Prev() {
			prev := iter.BlockStamp()
			w.Manager.SetSyncedTo(&prev)
			err := w.TxStore.Rollback(prev.Height + 1)
			if err != nil {
				return err
			}
		} else {
			// The reorg is farther back than the recently-seen list
			// of blocks has recorded, so set it to unsynced which
			// will in turn lead to a rescan from either the
			// earliest blockstamp the addresses in the manager are
			// known to have been created.
			w.Manager.SetSyncedTo(nil)
			// Rollback everything but the genesis block.
			err := w.TxStore.Rollback(1)
			if err != nil {
				return err
			}
		}
	}

	// Notify interested clients of the disconnected block.
	w.NtfnServer.notifyDetachedBlock(&b.Hash)

	// Legacy JSON-RPC notifications
	w.notifyDisconnectedBlock(b)
	w.notifyBalances(b.Height-1, wtxmgr.BFBalanceSpendable)

	return nil
}

// handleReorganizing handles a blockchain reorganization notification. It
// sets the chain server to indicate that currently the wallet state is in
// reorganizing, and what the final block of the reorganization is by hash.
func (w *Wallet) handleReorganizing(oldHash *chainhash.Hash, oldHeight int64,
	newHash *chainhash.Hash, newHeight int64) {
	log.Infof("Reorganization detected!")
	log.Infof("Old top block hash: %v", oldHash)
	log.Infof("Old top block height: %v", oldHeight)
	log.Infof("New top block hash: %v", newHash)
	log.Infof("New top block height: %v", newHeight)

	w.chainSvr.SetReorganizingState(true, *newHash)
}

func (w *Wallet) addRelevantTx(rec *wtxmgr.TxRecord,
	block *wtxmgr.BlockMeta) error {
	// TODO: The transaction store and address manager need to be updated
	// together, but each operate under different namespaces and are changed
	// under new transactions.  This is not error safe as we lose
	// transaction semantics.
	//
	// I'm unsure of the best way to solve this.  Some possible solutions
	// and drawbacks:
	//
	//   1. Open write transactions here and pass the handle to every
	//      waddrmr and wtxmgr method.  This complicates the caller code
	//      everywhere, however.
	//
	//   2. Move the wtxmgr namespace into the waddrmgr namespace, likely
	//      under its own bucket.  This entire function can then be moved
	//      into the waddrmgr package, which updates the nested wtxmgr.
	//      This removes some of separation between the components.
	//
	//   3. Use multiple wtxmgrs, one for each account, nested in the
	//      waddrmgr namespace.  This still provides some sort of logical
	//      separation (transaction handling remains in another package, and
	//      is simply used by waddrmgr), but may result in duplicate
	//      transactions being saved if they are relevant to multiple
	//      accounts.
	//
	//   4. Store wtxmgr-related details under the waddrmgr namespace, but
	//      solve the drawback of #3 by splitting wtxmgr to save entire
	//      transaction records globally for all accounts, with
	//      credit/debit/balance tracking per account.  Each account would
	//      also save the relevant transaction hashes and block incidence so
	//      the full transaction can be loaded from the waddrmgr
	//      transactions bucket.  This currently seems like the best
	//      solution.

	// At the moment all notified transactions are assumed to actually be
	// relevant.  This assumption will not hold true when SPV support is
	// added, but until then, simply insert the transaction because there
	// should either be one or more relevant inputs or outputs.
	//
	// TODO This function is pretty bad corruption wise, it's very easy
	// to corrupt the wallet if you ctrl+c while in this function. This
	// needs desperate refactoring.

	tx := dcrutil.NewTx(&rec.MsgTx)

	// Handle incoming SStx; store them in the stake manager if we own
	// the OP_SSTX tagged out.
	if is, _ := stake.IsSStx(tx); is {
		// Errors don't matter here.  If addrs is nil, the range below
		// does nothing.
		txOut := tx.MsgTx().TxOut[0]

		_, addrs, _, _ := txscript.ExtractPkScriptAddrs(txOut.Version,
			txOut.PkScript, w.chainParams)
		insert := false
		for _, addr := range addrs {
			_, err := w.Manager.Address(addr)
			if err == nil {
				insert = true
				break
			}
		}

		if insert {
			err := w.StakeMgr.InsertSStx(tx, w.VoteBits)
			if err != nil {
				log.Errorf("Failed to insert SStx %v"+
					"into the stake store.", tx.Sha())
			}
		}
	}

	// Handle incoming SSGen; store them if we own
	// the ticket used to purchase them.
	if is, _ := stake.IsSSGen(tx); is {
		if block != nil {
			txInHash := tx.MsgTx().TxIn[1].PreviousOutPoint.Hash
			if w.StakeMgr.CheckHashInStore(&txInHash) {
				w.StakeMgr.InsertSSGen(&block.Hash,
					int64(block.Height),
					tx.Sha(),
					w.VoteBits,
					&txInHash)
			}
		} else {
			// If there's no associated block, it's potentially a
			// doublespent SSGen. Just ignore it and wait for it
			// to later get into a block.
			return nil
		}
	}

	// Handle incoming SSRtx; store them if we own
	// the ticket used to purchase them.
	if is, _ := stake.IsSSRtx(tx); is {
		if block != nil {
			txInHash := tx.MsgTx().TxIn[0].PreviousOutPoint.Hash

			if w.StakeMgr.CheckHashInStore(&txInHash) {
				w.StakeMgr.InsertSSRtx(&block.Hash,
					int64(block.Height),
					tx.Sha(),
					&txInHash)
			}
		}
	}

	err := w.TxStore.InsertTx(rec, block)
	if err != nil {
		return err
	}

	// Handle input scripts that contain P2PKs that we care about.
	for i, input := range rec.MsgTx.TxIn {
		if txscript.IsMultisigSigScript(input.SignatureScript) {
			rs, err :=
				txscript.MultisigRedeemScriptFromScriptSig(
					input.SignatureScript)
			if err != nil {
				return err
			}

			class, addrs, _, err := txscript.ExtractPkScriptAddrs(
				txscript.DefaultScriptVersion, rs, w.chainParams)
			if err != nil {
				// Non-standard outputs are skipped.
				continue
			}
			if class != txscript.MultiSigTy {
				// This should never happen, but be paranoid.
				continue
			}

			isRelevant := false
			for _, addr := range addrs {
				_, err := w.Manager.Address(addr)
				if err == nil {
					isRelevant = true
					err = w.Manager.MarkUsed(addr)
					if err != nil {
						return err
					}
					log.Debugf("Marked address %v used", addr)
				} else {
					// Missing addresses are skipped.  Other errors should
					// be propagated.
					if !waddrmgr.IsError(err, waddrmgr.ErrAddressNotFound) {
						return err
					}
				}
			}

			// Add the script to the script databases.
			// TODO Markused script address? cj
			if isRelevant {
				err = w.TxStore.InsertTxScript(rs)
				if err != nil {
					return err
				}
				var blockToUse *waddrmgr.BlockStamp
				if block != nil {
					blockToUse = &waddrmgr.BlockStamp{block.Height, block.Hash}
				}
				mscriptaddr, err := w.Manager.ImportScript(rs, blockToUse)
				if err != nil {
					switch {
					// Don't care if it's already there.
					case waddrmgr.IsError(err, waddrmgr.ErrDuplicateAddress):
						break
					case waddrmgr.IsError(err, waddrmgr.ErrLocked):
						log.Debugf("failed to attempt script importation " +
							"of incoming tx because addrmgr was locked")
						break
					default:
						return err
					}
				} else {
					// This is the first time seeing this script address
					// belongs to us, so do a rescan and see if there are
					// any other outputs to this address.
					job := &RescanJob{
						Addrs:     []dcrutil.Address{mscriptaddr.Address()},
						OutPoints: nil,
						BlockStamp: waddrmgr.BlockStamp{
							0,
							*w.chainParams.GenesisHash,
						},
					}

					// Submit rescan job and log when the import has completed.
					// Do not block on finishing the rescan.  The rescan success
					// or failure is logged elsewhere, and the channel is not
					// required to be read, so discard the return value.
					_ = w.SubmitRescan(job)
				}
			}

			// If we're spending a multisig outpoint we know about,
			// update the outpoint. Inefficient because you deserialize
			// the entire multisig output info. Consider a specific
			// exists function in wtxmgr. The error here is skipped
			// because the absence of an multisignature output for
			// some script can not always be considered an error. For
			// example, the wallet might be rescanning as called from
			// the above function and so does not have the output
			// included yet.
			mso, err := w.TxStore.GetMultisigOutput(&input.PreviousOutPoint)
			if mso != nil && err == nil {
				w.TxStore.SpendMultisigOut(&input.PreviousOutPoint,
					rec.Hash,
					uint32(i))
			}
		}
	}

	// Check every output to determine whether it is controlled by a wallet
	// key.  If so, mark the output as a credit.
	for i, output := range rec.MsgTx.TxOut {
		class, addrs, _, err := txscript.ExtractPkScriptAddrs(output.Version,
			output.PkScript, w.chainParams)
		if err != nil {
			// Non-standard outputs are skipped.
			continue
		}
		isStakeType := class == txscript.StakeSubmissionTy ||
			class == txscript.StakeSubChangeTy ||
			class == txscript.StakeGenTy ||
			class == txscript.StakeRevocationTy
		if isStakeType {
			class, err = txscript.GetStakeOutSubclass(output.PkScript)
			if err != nil {
				log.Errorf("Unknown stake output subclass encountered")
				continue
			}
		}
		switch {
		case class == txscript.PubKeyHashTy:
			for _, addr := range addrs {
				ma, err := w.Manager.Address(addr)
				if err == nil {
					// TODO: Credits should be added with the
					// account they belong to, so wtxmgr is able to
					// track per-account balances.
					err = w.TxStore.AddCredit(rec, block, uint32(i),
						ma.Internal())
					if err != nil {
						return err
					}
					err = w.Manager.MarkUsed(addr)
					if err != nil {
						return err
					}
					log.Debugf("Marked address %v used", addr)
					continue
				}

				// Missing addresses are skipped.  Other errors should
				// be propagated.
				if !waddrmgr.IsError(err, waddrmgr.ErrAddressNotFound) {
					return err
				}
			}
		// Handle P2SH addresses that are multisignature scripts
		// with keys that we own.
		case class == txscript.ScriptHashTy:
			var expandedScript []byte
			for _, addr := range addrs {
				var err error
				expandedScript, err =
					w.TxStore.GetTxScript(addr.ScriptAddress())
				if err != nil {
					return err
				}

				// TODO make this work, the type conversion is broken cj
				//scrAddr, err := w.Manager.Address(addr)
				//if err == nil {
				//	addrTyped := scrAddr.(*waddrmgr.ManagedScriptAddress)
				//	retrievedScript, err := addrTyped.Script()
				//	if err == nil {
				//		expandedScript = retrievedScript
				//	}
				//}
			}

			// We don't have the script for this hash, skip.
			if expandedScript == nil {
				continue
			}

			// Otherwise, extract the actual addresses and
			// see if any belong to us.
			expClass, multisigAddrs, _, err := txscript.ExtractPkScriptAddrs(
				txscript.DefaultScriptVersion,
				expandedScript,
				w.chainParams)
			if err != nil {
				return err
			}

			// Skip non-multisig scripts.
			if expClass != txscript.MultiSigTy {
				continue
			}

			for _, maddr := range multisigAddrs {
				_, err := w.Manager.Address(maddr)
				// An address we own; handle accordingly.
				if err == nil {
					errStore := w.TxStore.AddMultisigOut(rec, block, uint32(i))
					if errStore != nil {
						// This will throw if there are multiple private keys
						// for this multisignature output owned by the wallet,
						// so it's routed to debug.
						log.Debugf("unable to add multisignature output: %v",
							errStore.Error())
					}
				}
			}
		}
	}

	// Send notification of mined or unmined transaction to any interested
	// clients.
	//
	// TODO: Avoid the extra db hits.
	if block == nil {
		details, err := w.TxStore.UniqueTxDetails(&rec.Hash, nil)
		if err != nil {
			log.Errorf("Cannot query transaction details for notifiation: %v", err)
		} else {
			w.NtfnServer.notifyUnminedTransaction(details)
		}
	} else {
		details, err := w.TxStore.UniqueTxDetails(&rec.Hash, &block.Block)
		if err != nil {
			log.Errorf("Cannot query transaction details for notifiation: %v", err)
		} else {
			w.NtfnServer.notifyMinedTransaction(details, block)
		}
	}

	// Legacy JSON-RPC notifications
	//
	// TODO: Synced-to information should be handled by the wallet, not the
	// RPC client.
	chainClient, err := w.requireChainClient()
	if err == nil {
<<<<<<< HEAD
		w.notifyBalances(bs.Height, wtxmgr.BFBalanceSpendable)
=======
		bs, err := chainClient.BlockStamp()
		if err == nil {
			w.notifyBalances(bs.Height)
		}
>>>>>>> 620a3c64
	}

	return nil
}

// handleStakeDifficulty receives a stake difficulty and some block information
// and submits uses it to update the current stake difficulty in wallet.
func (w *Wallet) handleStakeDifficulty(blockHash *chainhash.Hash,
	blockHeight int64,
	StakeDifficulty int64) error {

	w.SetStakeDifficulty(&StakeDifficultyInfo{
		blockHash,
		blockHeight,
		StakeDifficulty,
	})

	return nil
}

func (w *Wallet) notifyBalances(curHeight int32, balanceFlag wtxmgr.BehaviorFlags) {
	// Don't notify unless wallet is synced to the chain server.
	if !w.ChainSynced() {
		return
	}

	// Notify any potential changes to the balance.
	confirmed, err := w.TxStore.Balance(1, curHeight, balanceFlag)
	if err != nil {
		log.Errorf("Cannot determine 1-conf balance: %v", err)
		return
	}
	w.notifyConfirmedBalance(confirmed)
	unconfirmed, err := w.TxStore.Balance(0, curHeight, balanceFlag)
	if err != nil {
		log.Errorf("Cannot determine 0-conf balance: %v", err)
		return
	}
	w.notifyUnconfirmedBalance(unconfirmed - confirmed)
}

func (w *Wallet) handleChainVotingNotifications() {
	for n := range w.chainSvr.NotificationsVoting() {
		var err error
		strErrType := ""

		switch n := n.(type) {
		case chain.WinningTickets:
			err = w.handleWinningTickets(n.BlockHash, n.BlockHeight, n.Tickets)
			strErrType = "WinningTickets"
		case chain.MissedTickets:
			err = w.handleMissedTickets(n.BlockHash, n.BlockHeight, n.Tickets)
			strErrType = "MissedTickets"
		default:
			err = fmt.Errorf("voting handler received unknown ntfn type")
		}
		if err != nil {
			log.Errorf("Cannot handle chain server voting "+
				"notification %v: %v", strErrType, err)
		}
	}
	w.wg.Done()
}

// handleWinningTickets receives a list of hashes and some block information
// and submits it to the wstakemgr to handle SSGen production.
func (w *Wallet) handleWinningTickets(blockHash *chainhash.Hash,
	blockHeight int64,
	tickets []*chainhash.Hash) error {
	topBlockStamp := w.Manager.SyncedTo()

	// Even if stake voting is disabled, we should still store eligible
	// tickets for the current top block.
	// TODO The behaviour of this is not quite right if tons of blocks
	// are coming in quickly, because the address manager will end up
	// out of sync with the voting channel here. This should probably
	// be fixed somehow, but this should be stable for networks that
	// are voting at normal block speeds.
	if blockHeight >= w.chainParams.StakeValidationHeight-1 &&
		topBlockStamp.Hash.IsEqual(blockHash) {
		w.SetCurrentVotingInfo(blockHash, blockHeight, tickets)
	}

	if blockHeight >= w.chainParams.StakeValidationHeight-1 &&
		w.StakeMiningEnabled {
		ntfns, err := w.StakeMgr.HandleWinningTicketsNtfn(blockHash,
			blockHeight,
			tickets,
			w.VoteBits)

		if ntfns != nil {
			// Send notifications for newly created votes by the RPC.
			for _, ntfn := range ntfns {
				if ntfn != nil {
					w.notifyVoteCreated(*ntfn)
				}

				// Inform the console that we've voted, too.
				log.Infof("Voted on block %v (height %v) using ticket %v "+
					"(vote hash: %v)",
					ntfn.BlockHash,
					ntfn.Height,
					ntfn.SStxIn,
					ntfn.TxHash)
			}
		}

		return err
	}

	return nil
}

// handleMissedTickets receives a list of hashes and some block information
// and submits it to the wstakemgr to handle SSRtx production.
func (w *Wallet) handleMissedTickets(blockHash *chainhash.Hash,
	blockHeight int64,
	tickets []*chainhash.Hash) error {

	if !w.StakeMiningEnabled {
		return nil
	}

	if blockHeight >= w.chainParams.StakeValidationHeight+1 &&
		w.StakeMiningEnabled {
		ntfns, err := w.StakeMgr.HandleMissedTicketsNtfn(blockHash,
			blockHeight,
			tickets)

		if ntfns != nil {
			// Send notifications for newly created revocations by the RPC.
			for _, ntfn := range ntfns {
				if ntfn != nil {
					w.notifyRevocationCreated(*ntfn)

					// Inform the console that we've revoked our ticket.
					log.Infof("Revoked missed ticket %v (tx hash: %v)",
						ntfn.SStxIn,
						ntfn.TxHash)
				}
			}
		}

		return err
	}

	return nil
}<|MERGE_RESOLUTION|>--- conflicted
+++ resolved
@@ -190,13 +190,18 @@
 			"connect block for hash %v (height %d): %v", b.Hash,
 			b.Height, err)
 	}
-<<<<<<< HEAD
 	w.notifyConnectedBlock(b)
 	log.Infof("Connecting block %v, height %v", bs.Hash, bs.Height)
 
 	w.notifyBalances(bs.Height, wtxmgr.BFBalanceSpendable)
 
-	isReorganizing, topHash := w.chainSvr.GetReorganizing()
+	chainClient, err := w.requireChainClient()
+	if err != nil {
+		log.Error(err)
+		return
+	}
+
+	isReorganizing, topHash := chainClient.GetReorganizing()
 
 	// If we've made it to the height where the reorganization is finished,
 	// revert our reorganization state.
@@ -204,7 +209,7 @@
 		if bs.Hash.IsEqual(&topHash) {
 			log.Infof("Wallet reorganization to block %v complete",
 				topHash)
-			w.chainSvr.SetReorganizingState(false, chainhash.Hash{})
+			chainClient.SetReorganizingState(false, chainhash.Hash{})
 		}
 	}
 
@@ -215,7 +220,7 @@
 	}
 
 	// Insert the block if we haven't already through a relevant tx.
-	err := w.TxStore.InsertBlock(&b)
+	err = w.TxStore.InsertBlock(&b)
 	if err != nil {
 		log.Errorf("Couldn't insert block %v into database: %v",
 			b.Hash, err)
@@ -291,15 +296,9 @@
 		log.Errorf("Failed to prune unconfirmed transactions when "+
 			"connecting block height %v: %v", bs.Height, err.Error())
 	}
-=======
 
 	// Notify interested clients of the connected block.
 	w.NtfnServer.notifyAttachedBlock(&b)
-
-	// Legacy JSON-RPC notifications
-	w.notifyConnectedBlock(b)
-	w.notifyBalances(b.Height)
->>>>>>> 620a3c64
 }
 
 // disconnectBlock handles a chain server reorganize by rolling back all
@@ -362,7 +361,13 @@
 	log.Infof("New top block hash: %v", newHash)
 	log.Infof("New top block height: %v", newHeight)
 
-	w.chainSvr.SetReorganizingState(true, *newHash)
+	chainClient, err := w.requireChainClient()
+	if err != nil {
+		log.Error(err)
+		return
+	}
+
+	chainClient.SetReorganizingState(true, *newHash)
 }
 
 func (w *Wallet) addRelevantTx(rec *wtxmgr.TxRecord,
@@ -714,14 +719,10 @@
 	// RPC client.
 	chainClient, err := w.requireChainClient()
 	if err == nil {
-<<<<<<< HEAD
-		w.notifyBalances(bs.Height, wtxmgr.BFBalanceSpendable)
-=======
 		bs, err := chainClient.BlockStamp()
 		if err == nil {
-			w.notifyBalances(bs.Height)
-		}
->>>>>>> 620a3c64
+			w.notifyBalances(bs.Height, wtxmgr.BFBalanceSpendable)
+		}
 	}
 
 	return nil
@@ -764,7 +765,13 @@
 }
 
 func (w *Wallet) handleChainVotingNotifications() {
-	for n := range w.chainSvr.NotificationsVoting() {
+	chainClient, err := w.requireChainClient()
+	if err != nil {
+		log.Error(err)
+		w.wg.Done()
+		return
+	}
+	for n := range chainClient.NotificationsVoting() {
 		var err error
 		strErrType := ""
 
