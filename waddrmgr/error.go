/*
 * Copyright (c) 2014 The btcsuite developers
 * Copyright (c) 2015 The Decred developers
 *
 * Permission to use, copy, modify, and distribute this software for any
 * purpose with or without fee is hereby granted, provided that the above
 * copyright notice and this permission notice appear in all copies.
 *
 * THE SOFTWARE IS PROVIDED "AS IS" AND THE AUTHOR DISCLAIMS ALL WARRANTIES
 * WITH REGARD TO THIS SOFTWARE INCLUDING ALL IMPLIED WARRANTIES OF
 * MERCHANTABILITY AND FITNESS. IN NO EVENT SHALL THE AUTHOR BE LIABLE FOR
 * ANY SPECIAL, DIRECT, INDIRECT, OR CONSEQUENTIAL DAMAGES OR ANY DAMAGES
 * WHATSOEVER RESULTING FROM LOSS OF USE, DATA OR PROFITS, WHETHER IN AN
 * ACTION OF CONTRACT, NEGLIGENCE OR OTHER TORTIOUS ACTION, ARISING OUT OF
 * OR IN CONNECTION WITH THE USE OR PERFORMANCE OF THIS SOFTWARE.
 */

package waddrmgr

import (
	"fmt"
	"strconv"

	"github.com/decred/dcrutil/hdkeychain"
)

var (
	// errAlreadyExists is the common error description used for the
	// ErrAlreadyExists error code.
	errAlreadyExists = "the specified address manager already exists"

	// errCoinTypeTooHigh is the common error description used for the
	// ErrCoinTypeTooHigh error code.
	errCoinTypeTooHigh = "coin type may not exceed " +
		strconv.FormatUint(hdkeychain.HardenedKeyStart-1, 10)

	// errAcctTooHigh is the common error description used for the
	// ErrAccountNumTooHigh error code.
	errAcctTooHigh = "account number may not exceed " +
		strconv.FormatUint(hdkeychain.HardenedKeyStart-1, 10)

	// errLocked is the common error description used for the ErrLocked
	// error code.
	errLocked = "address manager is locked"

	// errWatchingOnly is the common error description used for the
	// ErrWatchingOnly error code.
	errWatchingOnly = "address manager is watching-only"
)

// ErrorCode identifies a kind of error.
type ErrorCode int

// These constants are used to identify a specific ManagerError.
const (
	// ErrDatabase indicates an error with the underlying database.  When
	// this error code is set, the Err field of the ManagerError will be
	// set to the underlying error returned from the database.
	ErrDatabase ErrorCode = iota

	// ErrUpgrade indicates the manager needs to be upgraded.  This should
	// not happen in practice unless the version number has been increased
	// and there is not yet any code written to upgrade.
	ErrUpgrade

	// ErrKeyChain indicates an error with the key chain typically either
	// due to the inability to create an extended key or deriving a child
	// extended key.  When this error code is set, the Err field of the
	// ManagerError will be set to the underlying error.
	ErrKeyChain

	// ErrCrypto indicates an error with the cryptography related operations
	// such as decrypting or encrypting data, parsing an EC public key,
	// or deriving a secret key from a password.  When this error code is
	// set, the Err field of the ManagerError will be set to the underlying
	// error.
	ErrCrypto

	// ErrInvalidKeyType indicates an error where an invalid crypto
	// key type has been selected.
	ErrInvalidKeyType

	// ErrNoExist indicates that the specified database does not exist.
	ErrNoExist

	// ErrAlreadyExists indicates that the specified database already exists.
	ErrAlreadyExists

	// ErrCoinTypeTooHigh indicates that the coin type specified in the provided
	// network parameters is higher than the max allowed value as defined
	// by the maxCoinType constant.
	ErrCoinTypeTooHigh

	// ErrAccountNumTooHigh indicates that the specified account number is higher
	// than the max allowed value as defined by the MaxAccountNum constant.
	ErrAccountNumTooHigh

	// ErrLocked indicates that an operation, which requires the account
	// manager to be unlocked, was requested on a locked account manager.
	ErrLocked

	// ErrWatchingOnly indicates that an operation, which requires the
	// account manager to have access to private data, was requested on
	// a watching-only account manager.
	ErrWatchingOnly

	// ErrInvalidAccount indicates that the requested account is not valid.
	ErrInvalidAccount

	// ErrAddressNotFound indicates that the requested address is not known to
	// the account manager.
	ErrAddressNotFound

	// ErrAccountNotFound indicates that the requested account is not known to
	// the account manager.
	ErrAccountNotFound

	// ErrDuplicateAddress indicates an address already exists.
	ErrDuplicateAddress

	// ErrDuplicateAccount indicates an account already exists.
	ErrDuplicateAccount

	// ErrTooManyAddresses indicates that more than the maximum allowed number of
	// addresses per account have been requested.
	ErrTooManyAddresses

	// ErrWrongPassphrase indicates that the specified passphrase is incorrect.
	// This could be for either public or private master keys.
	ErrWrongPassphrase

	// ErrWrongNet indicates that the private key to be imported is not for the
	// the same network the account manager is configured for.
	ErrWrongNet

	// ErrCallBackBreak is used to break from a callback function passed
	// down to the manager.
	ErrCallBackBreak

<<<<<<< HEAD
	// ErrCreateAddress is used to indicate that an address could not be
	// created from a public key.
	ErrCreateAddress
=======
	// ErrEmptyPassphrase indicates that the private passphrase was refused
	// due to being empty.
	ErrEmptyPassphrase
>>>>>>> 620a3c64
)

// Map of ErrorCode values back to their constant names for pretty printing.
var errorCodeStrings = map[ErrorCode]string{
	ErrDatabase:          "ErrDatabase",
	ErrUpgrade:           "ErrUpgrade",
	ErrKeyChain:          "ErrKeyChain",
	ErrCrypto:            "ErrCrypto",
	ErrInvalidKeyType:    "ErrInvalidKeyType",
	ErrNoExist:           "ErrNoExist",
	ErrAlreadyExists:     "ErrAlreadyExists", // ErrDuplicateAddress??? cj
	ErrCoinTypeTooHigh:   "ErrCoinTypeTooHigh",
	ErrAccountNumTooHigh: "ErrAccountNumTooHigh",
	ErrLocked:            "ErrLocked",
	ErrWatchingOnly:      "ErrWatchingOnly",
	ErrInvalidAccount:    "ErrInvalidAccount",
	ErrAddressNotFound:   "ErrAddressNotFound",
	ErrAccountNotFound:   "ErrAccountNotFound",
	ErrDuplicateAddress:  "ErrDuplicateAddress",
	ErrDuplicateAccount:  "ErrDuplicateAccount",
	ErrTooManyAddresses:  "ErrTooManyAddresses",
	ErrWrongPassphrase:   "ErrWrongPassphrase",
	ErrWrongNet:          "ErrWrongNet",
	ErrCallBackBreak:     "ErrCallBackBreak",
<<<<<<< HEAD
	ErrCreateAddress:     "ErrCreateAddress",
=======
	ErrEmptyPassphrase:   "ErrEmptyPassphrase",
>>>>>>> 620a3c64
}

// String returns the ErrorCode as a human-readable name.
func (e ErrorCode) String() string {
	if s := errorCodeStrings[e]; s != "" {
		return s
	}
	return fmt.Sprintf("Unknown ErrorCode (%d)", int(e))
}

// ManagerError provides a single type for errors that can happen during address
// manager operation.  It is used to indicate several types of failures
// including errors with caller requests such as invalid accounts or requesting
// private keys against a locked address manager, errors with the database
// (ErrDatabase), errors with key chain derivation (ErrKeyChain), and errors
// related to crypto (ErrCrypto).
//
// The caller can use type assertions to determine if an error is a ManagerError
// and access the ErrorCode field to ascertain the specific reason for the
// failure.
//
// The ErrDatabase, ErrKeyChain, and ErrCrypto error codes will also have the
// Err field set with the underlying error.
type ManagerError struct {
	ErrorCode   ErrorCode // Describes the kind of error
	Description string    // Human readable description of the issue
	Err         error     // Underlying error
}

// Error satisfies the error interface and prints human-readable errors.
func (e ManagerError) Error() string {
	if e.Err != nil {
		return e.Description + ": " + e.Err.Error()
	}
	return e.Description
}

// managerError creates a ManagerError given a set of arguments.
func managerError(c ErrorCode, desc string, err error) ManagerError {
	return ManagerError{ErrorCode: c, Description: desc, Err: err}
}

// Break is a global err used to signal a break from the callback
// function by returning an error with the code ErrCallBackBreak
var Break = managerError(ErrCallBackBreak, "callback break", nil)

// IsError returns whether the error is a ManagerError with a matching error
// code.
func IsError(err error, code ErrorCode) bool {
	e, ok := err.(ManagerError)
	return ok && e.ErrorCode == code
}<|MERGE_RESOLUTION|>--- conflicted
+++ resolved
@@ -137,15 +137,13 @@
 	// down to the manager.
 	ErrCallBackBreak
 
-<<<<<<< HEAD
+	// ErrEmptyPassphrase indicates that the private passphrase was refused
+	// due to being empty.
+	ErrEmptyPassphrase
+
 	// ErrCreateAddress is used to indicate that an address could not be
 	// created from a public key.
 	ErrCreateAddress
-=======
-	// ErrEmptyPassphrase indicates that the private passphrase was refused
-	// due to being empty.
-	ErrEmptyPassphrase
->>>>>>> 620a3c64
 )
 
 // Map of ErrorCode values back to their constant names for pretty printing.
@@ -170,11 +168,8 @@
 	ErrWrongPassphrase:   "ErrWrongPassphrase",
 	ErrWrongNet:          "ErrWrongNet",
 	ErrCallBackBreak:     "ErrCallBackBreak",
-<<<<<<< HEAD
+	ErrEmptyPassphrase:   "ErrEmptyPassphrase",
 	ErrCreateAddress:     "ErrCreateAddress",
-=======
-	ErrEmptyPassphrase:   "ErrEmptyPassphrase",
->>>>>>> 620a3c64
 }
 
 // String returns the ErrorCode as a human-readable name.
