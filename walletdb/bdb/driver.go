--- conflicted
+++ resolved
@@ -1,25 +1,7 @@
-<<<<<<< HEAD
-/*
- * Copyright (c) 2014 The btcsuite developers
- * Copyright (c) 2015 The Decred developers
- *
- * Permission to use, copy, modify, and distribute this software for any
- * purpose with or without fee is hereby granted, provided that the above
- * copyright notice and this permission notice appear in all copies.
- *
- * THE SOFTWARE IS PROVIDED "AS IS" AND THE AUTHOR DISCLAIMS ALL WARRANTIES
- * WITH REGARD TO THIS SOFTWARE INCLUDING ALL IMPLIED WARRANTIES OF
- * MERCHANTABILITY AND FITNESS. IN NO EVENT SHALL THE AUTHOR BE LIABLE FOR
- * ANY SPECIAL, DIRECT, INDIRECT, OR CONSEQUENTIAL DAMAGES OR ANY DAMAGES
- * WHATSOEVER RESULTING FROM LOSS OF USE, DATA OR PROFITS, WHETHER IN AN
- * ACTION OF CONTRACT, NEGLIGENCE OR OTHER TORTIOUS ACTION, ARISING OUT OF
- * OR IN CONNECTION WITH THE USE OR PERFORMANCE OF THIS SOFTWARE.
- */
-=======
 // Copyright (c) 2014 The btcsuite developers
+// Copyright (c) 2015 The Decred developers
 // Use of this source code is governed by an ISC
 // license that can be found in the LICENSE file.
->>>>>>> fcccae3d
 
 package bdb
 
