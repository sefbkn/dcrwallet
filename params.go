--- conflicted
+++ resolved
@@ -1,10 +1,6 @@
 /*
-<<<<<<< HEAD
- * Copyright (c) 2013, 2014 The btcsuite developers
+ * Copyright (c) 2013-2015 The btcsuite developers
  * Copyright (c) 2015 The Decred developers
-=======
- * Copyright (c) 2013-2015 The btcsuite developers
->>>>>>> 620a3c64
  *
  * Permission to use, copy, modify, and distribute this software for any
  * purpose with or without fee is hereby granted, provided that the above
@@ -21,50 +17,6 @@
 
 package main
 
-<<<<<<< HEAD
-import (
-	"github.com/decred/dcrd/chaincfg"
-)
+import "github.com/decred/dcrwallet/netparams"
 
-var activeNet = &testNetParams
-
-// params is used to group parameters for various networks such as the main
-// network and test networks.
-type params struct {
-	*chaincfg.Params
-	connect  string
-	dcrdPort string
-	svrPort  string
-}
-
-// mainNetParams contains parameters specific running dcrwallet and
-// dcrd on the main network (wire.MainNet).
-var mainNetParams = params{
-	Params:   &chaincfg.MainNetParams,
-	connect:  "localhost:9109",
-	dcrdPort: "9109",
-	svrPort:  "9110",
-}
-
-// testNetParams contains parameters specific running dcrwallet and
-// dcrd on the test network (version 0) (wire.TestNet).
-var testNetParams = params{
-	Params:   &chaincfg.TestNetParams,
-	connect:  "localhost:19109",
-	dcrdPort: "19109",
-	svrPort:  "19110",
-}
-
-// simNetParams contains parameters specific to the simulation test network
-// (wire.SimNet).
-var simNetParams = params{
-	Params:   &chaincfg.SimNetParams,
-	connect:  "localhost:19556",
-	dcrdPort: "19556",
-	svrPort:  "19557",
-}
-=======
-import "github.com/btcsuite/btcwallet/netparams"
-
-var activeNet = &netparams.TestNet3Params
->>>>>>> 620a3c64
+var activeNet = &netparams.TestNetParams